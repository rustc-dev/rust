// Copyright 2013 The Rust Project Developers. See the COPYRIGHT
// file at the top-level directory of this distribution and at
// http://rust-lang.org/COPYRIGHT.
//
// Licensed under the Apache License, Version 2.0 <LICENSE-APACHE or
// http://www.apache.org/licenses/LICENSE-2.0> or the MIT license
// <LICENSE-MIT or http://opensource.org/licenses/MIT>, at your
// option. This file may not be copied, modified, or distributed
// except according to those terms.

#![feature(slicing_syntax)]

fn assert_repr_eq<T: std::fmt::Show>(obj : T, expected : String) {
    assert_eq!(expected, format!("{:?}", obj));
}

pub fn main() {
    let abc = [1i, 2, 3];
    let tf = [true, false];
    let x  = [(), ()];
    let slice = &x[0..1];

<<<<<<< HEAD
    assert_repr_eq(&abc[], "[1, 2, 3]".to_string());
    assert_repr_eq(&tf[], "[true, false]".to_string());
    assert_repr_eq(&x[], "[(), ()]".to_string());
=======
    assert_repr_eq(abc[], "[1i, 2i, 3i]".to_string());
    assert_repr_eq(tf[], "[true, false]".to_string());
    assert_repr_eq(x[], "[(), ()]".to_string());
>>>>>>> 44440e5c
    assert_repr_eq(slice, "[()]".to_string());
    assert_repr_eq(&x[], "[(), ()]".to_string());
}<|MERGE_RESOLUTION|>--- conflicted
+++ resolved
@@ -20,15 +20,9 @@
     let x  = [(), ()];
     let slice = &x[0..1];
 
-<<<<<<< HEAD
-    assert_repr_eq(&abc[], "[1, 2, 3]".to_string());
+    assert_repr_eq(&abc[], "[1i, 2i, 3i]".to_string());
     assert_repr_eq(&tf[], "[true, false]".to_string());
     assert_repr_eq(&x[], "[(), ()]".to_string());
-=======
-    assert_repr_eq(abc[], "[1i, 2i, 3i]".to_string());
-    assert_repr_eq(tf[], "[true, false]".to_string());
-    assert_repr_eq(x[], "[(), ()]".to_string());
->>>>>>> 44440e5c
     assert_repr_eq(slice, "[()]".to_string());
     assert_repr_eq(&x[], "[(), ()]".to_string());
 }