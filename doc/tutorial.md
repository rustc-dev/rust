--- conflicted
+++ resolved
@@ -227,13 +227,8 @@
 
 Local variables may shadow earlier declarations, as in the previous example:
 `monster_size` was first declared as a `float`, and then a second
-<<<<<<< HEAD
 `monster_size` was declared as an `int`. If you were to actually compile this
-example, though, the compiler would determine that the second `monster_size` is
-=======
-`monster_size` was declared as an int. If you were to actually compile this
-example, though, the compiler will determine that the first `monster_size` is
->>>>>>> d94e9c0b
+example, though, the compiler would determine that the first `monster_size` is
 unused and issue a warning (because this situation is likely to indicate a
 programmer error). For occasions where unused variables are intentional, their
 names may be prefixed with an underscore to silence the warning, like `let
